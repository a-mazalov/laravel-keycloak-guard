--- conflicted
+++ resolved
@@ -257,7 +257,6 @@
 $token = Auth::token()  // or Auth::user()->token()
 ```
 
-<<<<<<< HEAD
 `username()`  
 *Returns username from authenticated user.*
 
@@ -266,13 +265,9 @@
 ```
 <br>
 
-`hasRole('some-resource', 'some-role')`  
-*Check if authenticated user has a role on resource_access*
-=======
 #### Role
 `hasRole('some-resource', 'some-role')`
 _Check if authenticated user has a role on resource_access_
->>>>>>> 82a19f3a
 
 ```php
 // Example decoded payload
