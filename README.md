## Forked from
[Source](https://github.com/robsontenorio/laravel-keycloak-guard)

### Install
```sh
composer require a-mazalov/laravel-keycloak-guard
```


### Changes
✔️ Features disabling resource checking

```sh
# config/keycloak.php

'check_resources' => env('KEYCLOAK_CHECK_RESOURCES', false)
```

<p align="center">
  <img src="bird.png">  
</p>
<p align="center">
&nbsp;
        <img src="https://img.shields.io/packagist/v/robsontenorio/laravel-keycloak-guard.svg" />
        <img src="https://img.shields.io/packagist/dt/robsontenorio/laravel-keycloak-guard.svg" />
      <img src="https://codecov.io/gh/robsontenorio/laravel-keycloak-guard/branch/master/graph/badge.svg?token=8ZpDarpss1"/>

</p>

# Simple Keycloak Guard for Laravel / Lumen

This package helps you authenticate users on a Laravel API based on JWT tokens generated from  **Keycloak Server**.


# Requirements

✔️ I`m building an API with Laravel.

✔️ I will not use Laravel Passport for authentication, because Keycloak Server will do the job.

✔️ The frontend is a separated project.

✔️ The frontend users authenticate **directly on Keycloak Server** to obtain a JWT token. This process have nothing to do with the Laravel API.

✔️ The frontend keep the JWT token from Keycloak Server.

✔️ The frontend make requests to the Laravel API, with that token.


💔 If your app does not match requirements, probably you are looking for https://socialiteproviders.com/Keycloak or https://github.com/Vizir/laravel-keycloak-web-guard

# The flow

<p align="center">
  <img src="flow.png">  
</p>


1. The frontend user authenticates on Keycloak Server

1. The frontend user obtains a JWT token.

1. In another moment, the frontend user makes a request to some protected endpoint on a Laravel API, with that token.

1. The Laravel API (through `Keycloak Guard`) handle it.
   - Verify token signature.
   - Verify token structure.
   - Verify token expiration time.
   - Verify if my API allows `resource access` from token.

1. If everything is ok, find the user on database and authenticate it on my API.

1. Optionally, the user can be created / updated in the API users database.

1. Return response

# Install

### Laravel / Lumen

Require the package

```
composer require robsontenorio/laravel-keycloak-guard
```

### Lumen only

Register the provider in your boostrap app file ```bootstrap/app.php```

Add the following line in the "Register Service Providers"  section at the bottom of the file. 

```php
$app->register(\KeycloakGuard\KeycloakGuardServiceProvider::class);
```
For facades, uncomment ```$app->withFacades();``` in your boostrap app file ```bootstrap/app.php```

# Configuration

## Keycloak Guard


⚠️ When editing `.env` make sure all strings **are trimmed.**

```bash
# Publish config file

php artisan vendor:publish  --provider="KeycloakGuard\KeycloakGuardServiceProvider"
```


<<<<<<< HEAD
```php
<?php

return [  
  'realm_public_key' => env('KEYCLOAK_REALM_PUBLIC_KEY', null),

  'load_user_from_database' => env('KEYCLOAK_LOAD_USER_FROM_DATABASE', true),

  'user_provider_credential' => env('KEYCLOAK_USER_PROVIDER_CREDENTIAL', 'username'),

  'token_principal_attribute' => env('KEYCLOAK_TOKEN_PRINCIPAL_ATTRIBUTE', 'preferred_username'),

  'append_decoded_token' => env('KEYCLOAK_APPEND_DECODED_TOKEN', false),

  'allowed_resources' => env('KEYCLOAK_ALLOWED_RESOURCES', null)

  'token_leeway' => env('KEYCLOAK_TOKEN_LEEWAY', 0)
];

```

=======
>>>>>>> b3fbdcb7
✔️  **realm_public_key**

*Required.*

The Keycloak Server realm public key (string).

> How to get realm public key? Click on "Realm Settings" > "Keys" > "Algorithm RS256" Line > "Public Key" Button  


✔️ **load_user_from_database**

*Required. Default is `true`.*

If you do not have an `users` table you must disable this.

It fetchs user from database and fill values into authenticated user object. If enabled, it will work together with `user_provider_credential` and `token_principal_attribute`.

✔️ **user_provider_custom_retrieve_method**

*Default is `null`.*

If you have an `users` table and want it to be updated (creating or updating users) based on the token, you can inform a custom method on a custom UserProvider, that will be called instead `retrieveByCredentials` and will receive the complete decoded token as parameter, not just the credentials (as default).  
This will allow you to customize the way you want to interact with your database, before matching and delivering the authenticated user object, having all the information contained in the (valid) access token available. To read more about custom UserProviders, please check [Laravel's documentation about](https://laravel.com/docs/8.x/authentication#adding-custom-user-providers).

If using this feature, obviously, values defined for `user_provider_credential` and `token_principal_attribute` will be ignored.

✔️ **user_provider_credential**

*Required.  
Default is `username`.*


The field from "users" table that contains the user unique identifier (eg.  username, email, nickname). This will be confronted against  `token_principal_attribute` attribute, while authenticating.

✔️ **token_principal_attribute**

*Required.  
Default is `preferred_username`.*

The property from JWT token that contains the user identifier.
This will be confronted against  `user_provider_credential` attribute, while authenticating.

✔️ **append_decoded_token**

*Default is `false`.*

Appends to the authenticated user the full decoded JWT token (`$user->token`). Useful if you need to know roles, groups and other user info holded by JWT token. Even choosing `false`, you can also get it using `Auth::token()`, see API section.

✔️ **allowed_resources**

*Required*.

Usually you API should handle one *resource_access*. But, if you handle multiples, just use a comma separated list of allowed resources accepted by API. This attribute will be confronted against `resource_access` attribute from JWT token, while authenticating.

✔️ **ignore_resouces_validation**

*Default is `false`*.

Disables entirely resources validation. It will **ignore** *allowed_resources* configuration.

✔️ **leeway**

*Default is `0`*.
    
 You can add a leeway to account for when there is a clock skew times between the signing and verifying servers.  If you are facing issues like *"Cannot handle token prior to <DATE>"* try to set it `60` (seconds).

 ✔️ **input_key**

*Default is `null`.*

By default this package **always** will look at first for a `Bearer` token. Additionally, if this option is eneable it will try to get token from this custom request param.

```php
// keycloak.php
'input_key' => 'api_token'

// If there is no Bearer token on request it will use `api_token` request param
GET  $this->get("/foo/secret?api_token=xxxxx")
POST $this->post("/foo/secret", ["api_token" => "xxxxx"])
```


## Laravel Auth

Changes on `config/auth.php`
```php
...
'defaults' => [
        'guard' => 'api', # <-- For sure, i`m building an API
        'passwords' => 'users',
    ],
    
    ....
    
    'guards' => [
        # <!----- 
        #     Make sure your "api" guard looks like this.
        #     Newer Laravel versions just removed this config block.
        #  ----> 
        'api' => [              
            'driver' => 'keycloak', 
            'provider' => 'users',
        ],
    ],
```

## Laravel Routes
Just protect some endpoints on `routes/api.php` and you are done!

```php
// public endpoints
Route::get('/hello', function () {
    return ':)';
});

// protected endpoints
Route::group(['middleware' => 'auth:api'], function () {
    Route::get('/protected-endpoint', 'SecretController@index');
    // more endpoints ...
});
```


## Lumen Routes
Just protect some endpoints on `routes/web.php` and you are done!

```php
// public endpoints
$router->get('/hello', function () {
    return ':)';
});

// protected endpoints
$router->group(['middleware' => 'auth'], function () {
    $router->get('/protected-endpoint', 'SecretController@index');
    // more endpoints ...
});
```

# API

Simple Keycloak Guard implements `Illuminate\Contracts\Auth\Guard`. So, all Laravel default methods will be available.

## Default Laravel methods

- `check()`
- `guest()`
- `user()`
- `id()`
- `validate()`
- `setUser()`


## Keycloak Guard methods

`token()`  
*Returns full decoded JWT token from authenticated user.*

```php
$token = Auth::token()  // or Auth::user()->token()
```
<br>

`hasRole('some-resource', 'some-role')`  
*Check if authenticated user has a role on resource_access*

```php
// Example decoded payload

'resource_access' => [
  'myapp-backend' => [
      'roles' => [
        'myapp-backend-role1',
        'myapp-backend-role2'
      ]
  ],
  'myapp-frontend' => [
    'roles' => [
      'myapp-frontend-role1',
      'myapp-frontend-role2'
    ]
  ]
]
```
```php
Auth::hasRole('myapp-backend', 'myapp-backend-role1') // true
Auth::hasRole('myapp-frontend', 'myapp-frontend-role1') // true
Auth::hasRole('myapp-backend', 'myapp-frontend-role1') // false
```

# Contribute

You can run this project on VSCODE with Remote Container. Make sure you will use internal VSCODE terminal (inside running container).

```bash
composer install
composer test
composer test:coverage
```


# Contact

Twitter [@robsontenorio](https://twitter.com/robsontenorio)<|MERGE_RESOLUTION|>--- conflicted
+++ resolved
@@ -109,30 +109,6 @@
 ```
 
 
-<<<<<<< HEAD
-```php
-<?php
-
-return [  
-  'realm_public_key' => env('KEYCLOAK_REALM_PUBLIC_KEY', null),
-
-  'load_user_from_database' => env('KEYCLOAK_LOAD_USER_FROM_DATABASE', true),
-
-  'user_provider_credential' => env('KEYCLOAK_USER_PROVIDER_CREDENTIAL', 'username'),
-
-  'token_principal_attribute' => env('KEYCLOAK_TOKEN_PRINCIPAL_ATTRIBUTE', 'preferred_username'),
-
-  'append_decoded_token' => env('KEYCLOAK_APPEND_DECODED_TOKEN', false),
-
-  'allowed_resources' => env('KEYCLOAK_ALLOWED_RESOURCES', null)
-
-  'token_leeway' => env('KEYCLOAK_TOKEN_LEEWAY', 0)
-];
-
-```
-
-=======
->>>>>>> b3fbdcb7
 ✔️  **realm_public_key**
 
 *Required.*
