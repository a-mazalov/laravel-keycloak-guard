--- conflicted
+++ resolved
@@ -11,13 +11,6 @@
 
     'token_principal_attribute' => env('KEYCLOAK_TOKEN_PRINCIPAL_ATTRIBUTE', 'preferred_username'),
 
-<<<<<<< HEAD
-  'allowed_resources' => env('KEYCLOAK_ALLOWED_RESOURCES', null),
-
-  'check_resources' => env('KEYCLOAK_CHECK_RESOURCES', false),
-
-  'token_leeway' => env('KEYCLOAK_TOKEN_LEEWAY', 0)
-=======
     'append_decoded_token' => env('KEYCLOAK_APPEND_DECODED_TOKEN', false),
 
     'allowed_resources' => env('KEYCLOAK_ALLOWED_RESOURCES', null),
@@ -27,5 +20,4 @@
     'leeway' => env('KEYCLOAK_LEEWAY', 0),
 
     'input_key' => env('KEYCLOAK_TOKEN_INPUT_KEY', null)
->>>>>>> b3fbdcb7
 ];