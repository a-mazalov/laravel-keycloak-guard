<?php

namespace KeycloakGuard;

use Illuminate\Contracts\Auth\Authenticatable;
use Illuminate\Contracts\Auth\Guard;
use Illuminate\Contracts\Auth\UserProvider;
use Illuminate\Http\Request;
use KeycloakGuard\Exceptions\ResourceAccessNotAllowedException;
use KeycloakGuard\Exceptions\TokenException;
use KeycloakGuard\Exceptions\UserNotFoundException;

class KeycloakGuard implements Guard
{
<<<<<<< HEAD
	private $config;
	private $user;
	private $provider;
	private $decodedToken;
	private Request $request;

	public function __construct(UserProvider $provider, Request $request)
	{
		$this->config = config('keycloak');
		$this->user = null;
		$this->provider = $provider;
		$this->decodedToken = null;
		$this->request = $request;

		$this->authenticate();
	}

	/**
	 * Decode token, validate and authenticate user
	 *
	 * @return mixed
	 */
	private function authenticate()
	{
		try {
			$this->decodedToken = Token::decode($this->getTokenForRequest(), $this->config['realm_public_key'], $this->config['leeway']);
		} catch (\Exception $e) {
			throw new TokenException($e->getMessage());
		}

		if ($this->decodedToken) {
			$this->validate([
				$this->config['user_provider_credential'] => $this->decodedToken->{$this->config['token_principal_attribute']}
			]);
		}
	}

	/**
	 * Get the token for the current request.
	 *
	 * @return string
	 */
	public function getTokenForRequest()
	{
		$inputKey = $this->config['input_key'] ?? "";

		return $this->request->bearerToken() ?? $this->request->input($inputKey);
	}

	/**
	 * Determine if the current user is authenticated.
	 *
	 * @return bool
	 */
	public function check()
	{
		return !is_null($this->user());
	}

	/**
	 * Determine if the guard has a user instance.
	 *
	 * @return bool
	 */
	public function hasUser()
	{
		return !is_null($this->user());
	}

	/**
	 * Determine if the current user is a guest.
	 *
	 * @return bool
	 */
	public function guest()
	{
		return !$this->check();
	}

	/**
	 * Set the current user.
	 *
	 * @param  \Illuminate\Contracts\Auth\Authenticatable  $user
	 * @return void
	 */
	public function setUser(Authenticatable $user)
	{
		$this->user = $user;
	}

	/**
	 * Get the currently authenticated user.
	 *
	 * @return \Illuminate\Contracts\Auth\Authenticatable|null
	 */
	public function user()
	{
		if (is_null($this->user)) {
			return null;
		}

		if ($this->config['append_decoded_token']) {
			$this->user->token = $this->decodedToken;
		}

		return $this->user;
	}

	/**
	 * Get the ID for the currently authenticated user.
	 *
	 * @return int|null
	 */
	public function id()
	{
		if ($user = $this->user()) {
			return $this->user()->id;
		}
	}

	/**
	 * Get username in token
	 *
	 * @return string|null
	 */
	public function username()
	{
		$usernameField = $this->config['token_principal_attribute'];

		if(!$this->decodedToken || !$usernameField) {
			return null;
		}

		if(property_exists($this->decodedToken, $usernameField)){
			return $this->decodedToken->{$usernameField};
		}

		return null;
	}

	/**
	 * Returns full decoded JWT token from athenticated user
	 *
	 * @return mixed|null
	 */
	public function token()
	{
		return json_encode($this->decodedToken);
	}

	/**
	 * Validate a user's credentials.
	 *
	 * @param  array  $credentials
	 * @return bool
	 */
	public function validate(array $credentials = [])
	{
		$this->validateResources();

		if ($this->config['load_user_from_database']) {
			$username = $credentials[$this->config['user_provider_credential']] ?? null;
			$serviceAccounts = array_map('trim', explode(',', $this->config['user_service_account']));
			$shssAllowed = $this->config['shss_users_allowed'];
			$user = null;

			$methodOnProvider = $this->config['user_provider_custom_retrieve_method'] ?? null;

			// Если указан кастомный провайдер, используем только его
			if ($methodOnProvider) {
				$user = $this->provider->{$methodOnProvider}($this->decodedToken, $credentials);
			} else {
				// Если имя пользователя существует и это пользователь КГБ, вернуть пустую модель
				if($username !== null && env('HR_USER_KGB') == $username) {
					$user = $this->getEmptyModel();
				}

				// Если используется сервис аккаунт и он разрешен в env
				if(in_array($username, $serviceAccounts)) {
					$user = $this->getEmptyModel();
				}

				// Если в проекте есть пользователи Шахтоспецстроя у них есть идентификатор и он начинается с shss
				if ($shssAllowed && $username !== null && str_starts_with($username, "shss"))
				{
					$user = $this->getEmptyModel();
				}

				// Если не выполнился ни один метод, получить пользователя стандарным способом
				if($user == null) {
					$user = $this->provider->retrieveByCredentials($credentials);
				}
			}

			if (!$user) {
				throw new UserNotFoundException("User not found. Credentials: " . json_encode($credentials));
			}

		} else {
			$user = $this->getEmptyModel();
		}

		$this->setUser($user);

		return true;
	}

	/**
	 * Get empty model user
	 * 
	 */
	private function getEmptyModel() {
		$class = $this->provider->getModel();
		return new $class();
	}

	/**
	 * Validate if authenticated user has a valid resource
	 *
	 * @return void
	 */
	private function validateResources()
	{
		if ($this->config['ignore_resources_validation']) {
			return;
		}

		$token_resource_access = array_keys((array)($this->decodedToken->resource_access ?? []));
		$allowed_resources = explode(',', $this->config['allowed_resources']);

		if (count(array_intersect($token_resource_access, $allowed_resources)) == 0) {
			throw new ResourceAccessNotAllowedException("The decoded JWT token has not a valid `resource_access` allowed by API. Allowed resources by API: " . $this->config['allowed_resources']);
		}
	}

/**
	 * Check if authenticated user has a especific role into resource
	 * @param string $resource
	 * @param string|array $role
	 * @param bool $strict - требуется точное совпадение ролей. Только для массивов
	 * @return bool
	 */
	public function hasRole($resource, $role, $strict = false)
	{
		$token_resource_access = (array)$this->decodedToken->resource_access;

		// Проверить наличие ресурса в токене
		if (!array_key_exists($resource, $token_resource_access)) {
			return false;
		}

		$token_resource_values = (array)$token_resource_access[$resource];

		if (array_key_exists('roles', $token_resource_values)) {

			if (is_array($role)) {

				$result = array_intersect($role, $token_resource_values['roles']);

				// В случае необходимости полного совпадения
				if ($strict) {
					return count($role) === count($result);
				}

				// Если есть совпадения
				return !empty(array_intersect($role, $token_resource_values['roles']));
			} else {
				// Если необходимо проверить одну роль
				return in_array($role, $token_resource_values['roles']);
			}
		}

		return true;
	}

	/**
	 * Проверка роли для ресурса указанного в .env файле.
	 * 
	 * @param string|array $role
	 * @return bool
	 */
	public function hasResourceRole($role)
	{
		$resourcesInConfig = config('keycloak')['allowed_resources'];

		// Если ресурсы заданы через запятую
		$resource_array = array_map('trim', explode(',', $resourcesInConfig));

		foreach ($resource_array as $resource) {
			return $this->hasRole($resource, $role, false);
		}
	}
=======
    protected $config;
    protected $user;
    protected $provider;
    protected $decodedToken;
    protected Request $request;

    public function __construct(UserProvider $provider, Request $request)
    {
        $this->config = config('keycloak');
        $this->user = null;
        $this->provider = $provider;
        $this->decodedToken = null;
        $this->request = $request;

        $this->authenticate();
    }

    /**
     * Decode token, validate and authenticate user
     *
     * @return mixed
     */
    protected function authenticate()
    {
        try {
            $this->decodedToken = Token::decode($this->getTokenForRequest(), $this->config['realm_public_key'], $this->config['leeway']);
        } catch (\Exception $e) {
            throw new TokenException($e->getMessage());
        }

        if ($this->decodedToken) {
            $this->validate([
                $this->config['user_provider_credential'] => $this->decodedToken->{$this->config['token_principal_attribute']}
            ]);
        }
    }

    /**
     * Get the token for the current request.
     *
     * @return string
     */
    public function getTokenForRequest()
    {
        $inputKey = $this->config['input_key'] ?? "";

        return $this->request->bearerToken() ?? $this->request->input($inputKey);
    }

    /**
       * Determine if the current user is authenticated.
       *
       * @return bool
       */
    public function check()
    {
        return !is_null($this->user());
    }

    /**
     * Determine if the guard has a user instance.
     *
     * @return bool
     */
    public function hasUser()
    {
        return !is_null($this->user());
    }

    /**
     * Determine if the current user is a guest.
     *
     * @return bool
     */
    public function guest()
    {
        return !$this->check();
    }

     /**
     * Set the current user.
     *
     * @param  \Illuminate\Contracts\Auth\Authenticatable  $user
     * @return void
     */
    public function setUser(Authenticatable $user)
    {
        $this->user = $user;
    }

    /**
     * Get the currently authenticated user.
     *
     * @return \Illuminate\Contracts\Auth\Authenticatable|null
     */
    public function user()
    {
        if (is_null($this->user)) {
            return null;
        }

        if ($this->config['append_decoded_token']) {
            $this->user->token = $this->decodedToken;
        }

        return $this->user;
    }

    /**
     * Get the ID for the currently authenticated user.
     *
     * @return int|null
     */
    public function id()
    {
        if ($user = $this->user()) {
            return $this->user()->id;
        }
    }

     /**
     * Returns full decoded JWT token from athenticated user
     *
     * @return mixed|null
     */
    public function token()
    {
        return json_encode($this->decodedToken);
    }

    /**
     * Validate a user's credentials.
     *
     * @param  array  $credentials
     * @return bool
     */
    public function validate(array $credentials = [])
    {
        $this->validateResources();

        if ($this->config['load_user_from_database']) {
            $methodOnProvider = $this->config['user_provider_custom_retrieve_method'] ?? null;

            if ($methodOnProvider) {
                $user = $this->provider->{$methodOnProvider}($this->decodedToken, $credentials);
            } else {
                $user = $this->provider->retrieveByCredentials($credentials);
            }

            if (!$user) {
                throw new UserNotFoundException("User not found. Credentials: ".json_encode($credentials));
            }
        } else {
            $class = $this->provider->getModel();
            $user = new $class();
        }

        $this->setUser($user);

        return true;
    }

    /**
     * Validate if authenticated user has a valid resource
     *
     * @return void
     */
    protected function validateResources()
    {
        if ($this->config['ignore_resources_validation']) {
            return;
        }

        $token_resource_access = array_keys((array)($this->decodedToken->resource_access ?? []));
        $allowed_resources = explode(',', $this->config['allowed_resources']);

        if (count(array_intersect($token_resource_access, $allowed_resources)) == 0) {
            throw new ResourceAccessNotAllowedException("The decoded JWT token has not a valid `resource_access` allowed by API. Allowed resources by API: ".$this->config['allowed_resources']);
        }
    }

    /**
     * Check if authenticated user has a especific role into resource
     * @param string $resource
     * @param string $role
     * @return bool
     */
    public function hasRole($resource, $role)
    {
        $token_resource_access = (array)$this->decodedToken->resource_access;

        if (array_key_exists($resource, $token_resource_access)) {
            $token_resource_values = (array)$token_resource_access[$resource];

            if (array_key_exists('roles', $token_resource_values) &&
              in_array($role, $token_resource_values['roles'])) {
                return true;
            }
        }

        return false;
    }
    
    /**
     * Check if authenticated user has a any role into resource
     * @param string $resource
     * @param string $role
     * @return bool
     */
    public function hasAnyRole($resource, array $roles)
    {
        $token_resource_access = (array)$this->decodedToken->resource_access;

        if (array_key_exists($resource, $token_resource_access)) {
            $token_resource_values = (array)$token_resource_access[$resource];

            if (array_key_exists('roles', $token_resource_values)) {
                foreach ($roles as $role) {
                    if (in_array($role, $token_resource_values['roles'])) {
                        return true;
                    }
                }
            }
        }

        return false;
    }

    /**
     * Get scope(s)
     * @return array
     */
    public function scopes(): array
    {
        $scopes = $this->decodedToken->scope ?? null;

        if ($scopes) {
            return explode(' ', $scopes);
        }

        return [];
    }

    /**
     * Check if authenticated user has a especific scope
     * @param string $scope
     * @return bool
     */
    public function hasScope(string $scope): bool
    {
        $scopes = $this->scopes();

        if (in_array($scope, $scopes)) {
            return true;
        }

        return false;
    }

    /**
     * Check if authenticated user has a any scope
     * @param array $scopes
     * @return bool
     */
    public function hasAnyScope(array $scopes): bool
    {
        return count(array_intersect(
            $this->scopes(),
            is_string($scopes) ? [$scopes] : $scopes
        )) > 0;
    }
>>>>>>> 82a19f3a
}<|MERGE_RESOLUTION|>--- conflicted
+++ resolved
@@ -12,12 +12,11 @@
 
 class KeycloakGuard implements Guard
 {
-<<<<<<< HEAD
-	private $config;
-	private $user;
-	private $provider;
-	private $decodedToken;
-	private Request $request;
+    protected $config;
+    protected $user;
+    protected $provider;
+    protected $decodedToken;
+    protected Request $request;
 
 	public function __construct(UserProvider $provider, Request $request)
 	{
@@ -30,18 +29,18 @@
 		$this->authenticate();
 	}
 
-	/**
-	 * Decode token, validate and authenticate user
-	 *
-	 * @return mixed
-	 */
-	private function authenticate()
-	{
-		try {
-			$this->decodedToken = Token::decode($this->getTokenForRequest(), $this->config['realm_public_key'], $this->config['leeway']);
-		} catch (\Exception $e) {
-			throw new TokenException($e->getMessage());
-		}
+    /**
+     * Decode token, validate and authenticate user
+     *
+     * @return mixed
+     */
+    protected function authenticate()
+    {
+        try {
+            $this->decodedToken = Token::decode($this->getTokenForRequest(), $this->config['realm_public_key'], $this->config['leeway']);
+        } catch (\Exception $e) {
+            throw new TokenException($e->getMessage());
+        }
 
 		if ($this->decodedToken) {
 			$this->validate([
@@ -229,16 +228,16 @@
 		return new $class();
 	}
 
-	/**
-	 * Validate if authenticated user has a valid resource
-	 *
-	 * @return void
-	 */
-	private function validateResources()
-	{
-		if ($this->config['ignore_resources_validation']) {
-			return;
-		}
+    /**
+     * Validate if authenticated user has a valid resource
+     *
+     * @return void
+     */
+    protected function validateResources()
+    {
+        if ($this->config['ignore_resources_validation']) {
+            return;
+        }
 
 		$token_resource_access = array_keys((array)($this->decodedToken->resource_access ?? []));
 		$allowed_resources = explode(',', $this->config['allowed_resources']);
@@ -248,7 +247,7 @@
 		}
 	}
 
-/**
+	/**
 	 * Check if authenticated user has a especific role into resource
 	 * @param string $resource
 	 * @param string|array $role
@@ -287,227 +286,6 @@
 
 		return true;
 	}
-
-	/**
-	 * Проверка роли для ресурса указанного в .env файле.
-	 * 
-	 * @param string|array $role
-	 * @return bool
-	 */
-	public function hasResourceRole($role)
-	{
-		$resourcesInConfig = config('keycloak')['allowed_resources'];
-
-		// Если ресурсы заданы через запятую
-		$resource_array = array_map('trim', explode(',', $resourcesInConfig));
-
-		foreach ($resource_array as $resource) {
-			return $this->hasRole($resource, $role, false);
-		}
-	}
-=======
-    protected $config;
-    protected $user;
-    protected $provider;
-    protected $decodedToken;
-    protected Request $request;
-
-    public function __construct(UserProvider $provider, Request $request)
-    {
-        $this->config = config('keycloak');
-        $this->user = null;
-        $this->provider = $provider;
-        $this->decodedToken = null;
-        $this->request = $request;
-
-        $this->authenticate();
-    }
-
-    /**
-     * Decode token, validate and authenticate user
-     *
-     * @return mixed
-     */
-    protected function authenticate()
-    {
-        try {
-            $this->decodedToken = Token::decode($this->getTokenForRequest(), $this->config['realm_public_key'], $this->config['leeway']);
-        } catch (\Exception $e) {
-            throw new TokenException($e->getMessage());
-        }
-
-        if ($this->decodedToken) {
-            $this->validate([
-                $this->config['user_provider_credential'] => $this->decodedToken->{$this->config['token_principal_attribute']}
-            ]);
-        }
-    }
-
-    /**
-     * Get the token for the current request.
-     *
-     * @return string
-     */
-    public function getTokenForRequest()
-    {
-        $inputKey = $this->config['input_key'] ?? "";
-
-        return $this->request->bearerToken() ?? $this->request->input($inputKey);
-    }
-
-    /**
-       * Determine if the current user is authenticated.
-       *
-       * @return bool
-       */
-    public function check()
-    {
-        return !is_null($this->user());
-    }
-
-    /**
-     * Determine if the guard has a user instance.
-     *
-     * @return bool
-     */
-    public function hasUser()
-    {
-        return !is_null($this->user());
-    }
-
-    /**
-     * Determine if the current user is a guest.
-     *
-     * @return bool
-     */
-    public function guest()
-    {
-        return !$this->check();
-    }
-
-     /**
-     * Set the current user.
-     *
-     * @param  \Illuminate\Contracts\Auth\Authenticatable  $user
-     * @return void
-     */
-    public function setUser(Authenticatable $user)
-    {
-        $this->user = $user;
-    }
-
-    /**
-     * Get the currently authenticated user.
-     *
-     * @return \Illuminate\Contracts\Auth\Authenticatable|null
-     */
-    public function user()
-    {
-        if (is_null($this->user)) {
-            return null;
-        }
-
-        if ($this->config['append_decoded_token']) {
-            $this->user->token = $this->decodedToken;
-        }
-
-        return $this->user;
-    }
-
-    /**
-     * Get the ID for the currently authenticated user.
-     *
-     * @return int|null
-     */
-    public function id()
-    {
-        if ($user = $this->user()) {
-            return $this->user()->id;
-        }
-    }
-
-     /**
-     * Returns full decoded JWT token from athenticated user
-     *
-     * @return mixed|null
-     */
-    public function token()
-    {
-        return json_encode($this->decodedToken);
-    }
-
-    /**
-     * Validate a user's credentials.
-     *
-     * @param  array  $credentials
-     * @return bool
-     */
-    public function validate(array $credentials = [])
-    {
-        $this->validateResources();
-
-        if ($this->config['load_user_from_database']) {
-            $methodOnProvider = $this->config['user_provider_custom_retrieve_method'] ?? null;
-
-            if ($methodOnProvider) {
-                $user = $this->provider->{$methodOnProvider}($this->decodedToken, $credentials);
-            } else {
-                $user = $this->provider->retrieveByCredentials($credentials);
-            }
-
-            if (!$user) {
-                throw new UserNotFoundException("User not found. Credentials: ".json_encode($credentials));
-            }
-        } else {
-            $class = $this->provider->getModel();
-            $user = new $class();
-        }
-
-        $this->setUser($user);
-
-        return true;
-    }
-
-    /**
-     * Validate if authenticated user has a valid resource
-     *
-     * @return void
-     */
-    protected function validateResources()
-    {
-        if ($this->config['ignore_resources_validation']) {
-            return;
-        }
-
-        $token_resource_access = array_keys((array)($this->decodedToken->resource_access ?? []));
-        $allowed_resources = explode(',', $this->config['allowed_resources']);
-
-        if (count(array_intersect($token_resource_access, $allowed_resources)) == 0) {
-            throw new ResourceAccessNotAllowedException("The decoded JWT token has not a valid `resource_access` allowed by API. Allowed resources by API: ".$this->config['allowed_resources']);
-        }
-    }
-
-    /**
-     * Check if authenticated user has a especific role into resource
-     * @param string $resource
-     * @param string $role
-     * @return bool
-     */
-    public function hasRole($resource, $role)
-    {
-        $token_resource_access = (array)$this->decodedToken->resource_access;
-
-        if (array_key_exists($resource, $token_resource_access)) {
-            $token_resource_values = (array)$token_resource_access[$resource];
-
-            if (array_key_exists('roles', $token_resource_values) &&
-              in_array($role, $token_resource_values['roles'])) {
-                return true;
-            }
-        }
-
-        return false;
-    }
     
     /**
      * Check if authenticated user has a any role into resource
@@ -534,6 +312,26 @@
         return false;
     }
 
+	/**
+	 * Проверка роли для ресурса указанного в .env файле.
+	 * 
+	 * @param string|array $role
+	 * @return bool
+	 */
+	public function hasResourceRole($role): bool
+	{
+		$resourcesInConfig = config('keycloak')['allowed_resources'];
+
+		// Если ресурсы заданы через запятую
+		$resource_array = array_map('trim', explode(',', $resourcesInConfig));
+
+		foreach ($resource_array as $resource) {
+			return $this->hasRole($resource, $role, false);
+		}
+
+		return false;
+	}
+
     /**
      * Get scope(s)
      * @return array
@@ -577,5 +375,4 @@
             is_string($scopes) ? [$scopes] : $scopes
         )) > 0;
     }
->>>>>>> 82a19f3a
 }