<?php

namespace KeycloakGuard;

use Firebase\JWT\JWT;
use Firebase\JWT\Key;

class Token
{
    /**
     * Decode a JWT token
     *
     * @param  string  $token
     * @param  string  $publicKey
     * @return mixed|null
     */
<<<<<<< HEAD
    public static function decode(string $token = null, string $publicKey, int $leeway = 0, string $algorithm = 'RS256')
=======
    public static function decode(?string $token, string $publicKey, int $leeway = 0, string $algorithm = 'RS256')
>>>>>>> 6a2f4081
    {
        JWT::$leeway = $leeway;
        $publicKey = self::buildPublicKey($publicKey);

        return $token ? JWT::decode($token, new Key($publicKey, $algorithm)) : null;
    }

    /**
     * Build a valid public key from a string
     *
     * @param  string  $key
     * @return mixed
     */
    private static function buildPublicKey(string $key)
    {
        return "-----BEGIN PUBLIC KEY-----\n".wordwrap($key, 64, "\n", true)."\n-----END PUBLIC KEY-----";
    }

    /**
     * Get the plain public key from a string
     *
     * @param  string  $key
     * @return string
     */
    public static function plainPublicKey(string $key): string
    {
        $string = str_replace('-----BEGIN PUBLIC KEY-----', '', $key);
        $string = trim(str_replace('-----END PUBLIC KEY-----', '', $string));
        $string = str_replace('\n', '', $string);

        return $string;
    }
}<|MERGE_RESOLUTION|>--- conflicted
+++ resolved
@@ -14,11 +14,7 @@
      * @param  string  $publicKey
      * @return mixed|null
      */
-<<<<<<< HEAD
-    public static function decode(string $token = null, string $publicKey, int $leeway = 0, string $algorithm = 'RS256')
-=======
     public static function decode(?string $token, string $publicKey, int $leeway = 0, string $algorithm = 'RS256')
->>>>>>> 6a2f4081
     {
         JWT::$leeway = $leeway;
         $publicKey = self::buildPublicKey($publicKey);
