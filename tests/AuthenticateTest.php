<?php

namespace KeycloakGuard\Tests;

use Firebase\JWT\JWT;
use Illuminate\Auth\AuthenticationException;
use Illuminate\Hashing\BcryptHasher;
use Illuminate\Support\Facades\Auth;
use KeycloakGuard\ActingAsKeycloakUser;
use KeycloakGuard\Exceptions\ResourceAccessNotAllowedException;
use KeycloakGuard\Exceptions\TokenException;
use KeycloakGuard\Exceptions\UserNotFoundException;
use KeycloakGuard\KeycloakGuard;
use KeycloakGuard\Tests\Extensions\CustomUserProvider;
use KeycloakGuard\Tests\Factories\UserFactory;
use KeycloakGuard\Tests\Models\User;
use KeycloakGuard\Token;

class AuthenticateTest extends TestCase
{
    use ActingAsKeycloakUser;

    protected function setUp(): void
    {
        parent::setUp();
    }

    public function test_authenticates_the_user_when_requesting_a_private_endpoint_with_token()
    {
        $this->withKeycloakToken()->json('GET', '/foo/secret');
        $this->assertEquals($this->user->username, Auth::user()->username);

        $this->withKeycloakToken()->json('POST', '/foo/secret');
        $this->assertEquals($this->user->username, Auth::user()->username);

        $this->withKeycloakToken()->json('PUT', '/foo/secret');
        $this->assertEquals($this->user->username, Auth::user()->username);

        $this->withKeycloakToken()->json('PATCH', '/foo/secret');
        $this->assertEquals($this->user->username, Auth::user()->username);

        $this->withKeycloakToken()->json('DELETE', '/foo/secret');
        $this->assertEquals($this->user->username, Auth::user()->username);
    }

    public function test_authenticates_the_user_when_requesting_an_public_endpoint_with_token()
    {
        $this->withKeycloakToken()->json('GET', '/foo/public');

        $this->assertEquals($this->user->username, Auth::user()->username);
    }

    public function test_forbiden_when_request_a_protected_endpoint_without_token()
    {
        $this->expectException(AuthenticationException::class);
        $this->json('GET', '/foo/secret');
    }

    public function test_laravel_default_interface_for_authenticated_users()
    {
        $this->withKeycloakToken()->json('GET', '/foo/secret');

        $this->assertEquals(Auth::hasUser(), true);
        $this->assertEquals(Auth::guest(), false);
        $this->assertEquals(Auth::id(), $this->user->id);
    }

    public function test_laravel_default_interface_for_unathenticated_users()
    {
        $this->json('GET', '/foo/public');

        $this->assertEquals(Auth::hasUser(), false);
        $this->assertEquals(Auth::guest(), true);
        $this->assertEquals(Auth::id(), null);
    }

    public function test_throws_a_exception_when_user_is_not_found()
    {
        $this->expectException(UserNotFoundException::class);

        $this->buildCustomToken([
            'preferred_username' => 'mary'
        ]);

        $this->withKeycloakToken()->json('GET', '/foo/secret');
    }

    public function test_appends_token_to_the_user()
    {
        config(['keycloak.append_decoded_token' => true]);

        $this->withKeycloakToken()->json('GET', '/foo/secret');

        $this->assertNotNull(Auth::user()->token);
        $this->assertEquals(json_decode(Auth::token()), Auth::user()->token);
    }

    public function test_does_not_appends_token_to_the_user()
    {
        config(['keycloak.append_decoded_token' => false]);

        $this->withKeycloakToken()->json('GET', '/foo/secret');

        $this->assertNull(Auth::user()->token);
    }

    public function test_does_not_load_user_from_database()
    {
        config(['keycloak.load_user_from_database' => false]);

        $this->withKeycloakToken()->json('GET', '/foo/secret');

        $this->assertCount(0, Auth::user()->getAttributes());
    }

    public function test_does_not_load_user_from_database_but_appends_decoded_token()
    {
        config(['keycloak.load_user_from_database' => false]);
        config(['keycloak.append_decoded_token' => true]);

        $this->withKeycloakToken()->json('GET', '/foo/secret');

        $this->assertArrayHasKey('token', Auth::user()->toArray());
    }

    public function test_throws_a_exception_when_resource_access_is_not_allowed_by_api()
    {
        $this->expectException(ResourceAccessNotAllowedException::class);

        $this->buildCustomToken([
            'resource_access' => ['some_resouce_not_allowed' => []]
        ]);

        $this->withKeycloakToken()->json('GET', '/foo/secret');
    }

    public function test_ignores_resources_validation()
    {
        config(['keycloak.ignore_resources_validation' => true]);

        $this->buildCustomToken([
            'resource_access' => ['some_resouce_not_allowed' => []]
        ]);

        $this->withKeycloakToken()->json('GET', '/foo/secret');

        $this->assertEquals(Auth::id(), $this->user->id);
    }

    public function test_check_user_has_role_in_resource()
    {
        $this->buildCustomToken([
            'resource_access' => [
                'myapp-backend' => [
                    'roles' => [
                        'myapp-backend-role1',
                        'myapp-backend-role2'
                    ]
                ],
                'myapp-frontend' => [
                    'roles' => [
                        'myapp-frontend-role1',
                        'myapp-frontend-role2'
                    ]
                ]
            ]
        ]);

        $this->withKeycloakToken()->json('GET', '/foo/secret');
        $this->assertTrue(Auth::hasRole('myapp-backend', 'myapp-backend-role1'));
    }

    public function test_check_user_no_has_role_in_resource()
    {
        $this->buildCustomToken([
            'resource_access' => [
                'myapp-backend' => [
                    'roles' => [
                        'myapp-backend-role1',
                        'myapp-backend-role2'
                    ]
                ],
                'myapp-frontend' => [
                    'roles' => [
                        'myapp-frontend-role1',
                        'myapp-frontend-role2'
                    ]
                ]
            ]
        ]);

        $this->withKeycloakToken()->json('GET', '/foo/secret');
        $this->assertFalse(Auth::hasRole('myapp-backend', 'myapp-backend-role3'));
    }

    public function test_prevent_cross_roles_resources()
    {
        $this->buildCustomToken([
            'resource_access' => [
                'myapp-backend' => [
                    'roles' => [
                        'myapp-backend-role1',
                        'myapp-backend-role2'
                    ]
                ],
                'myapp-frontend' => [
                    'roles' => [
                        'myapp-frontend-role1',
                        'myapp-frontend-role2'
                    ]
                ]
            ]
        ]);

        $this->withKeycloakToken()->json('GET', '/foo/secret');
        $this->assertFalse(Auth::hasRole('myapp-backend', 'myapp-frontend-role1'));
    }

    public function test_check_user_has_any_role_in_resource()
    {
        $this->buildCustomToken([
            'resource_access' => [
                'myapp-backend' => [
                    'roles' => [
                        'myapp-backend-role1',
                        'myapp-backend-role2'
                    ]
                ],
                'myapp-frontend' => [
                    'roles' => [
                        'myapp-frontend-role1',
                        'myapp-frontend-role2'
                    ]
                ]
            ]
        ]);

        $this->withKeycloakToken()->json('GET', '/foo/secret');
        $this->assertTrue(Auth::hasAnyRole('myapp-backend', ['myapp-backend-role1', 'myapp-backend-role3']));
    }

    public function test_check_user_no_has_any_role_in_resource()
    {
        $this->buildCustomToken([
            'resource_access' => [
                'myapp-backend' => [
                    'roles' => [
                        'myapp-backend-role1',
                        'myapp-backend-role2'
                    ]
                ],
                'myapp-frontend' => [
                    'roles' => [
                        'myapp-frontend-role1',
                        'myapp-frontend-role2'
                    ]
                ]
            ]
        ]);

        $this->withKeycloakToken()->json('GET', '/foo/secret');
        $this->assertFalse(Auth::hasAnyRole('myapp-backend', ['myapp-backend-role3', 'myapp-backend-role4']));
    }

    public function test_prevent_cross_roles_resources_with_any_role()
    {
        $this->buildCustomToken([
            'resource_access' => [
                'myapp-backend' => [
                    'roles' => [
                        'myapp-backend-role1',
                        'myapp-backend-role2'
                    ]
                ],
                'myapp-frontend' => [
                    'roles' => [
                        'myapp-frontend-role1',
                        'myapp-frontend-role2'
                    ]
                ]
            ]
        ]);

        $this->withKeycloakToken()->json('GET', '/foo/secret');
        $this->assertFalse(Auth::hasAnyRole('myapp-backend', ['myapp-frontend-role1', 'myapp-frontend-role2']));
    }

    public function test_check_user_has_scope()
    {
        $this->buildCustomToken([
            'scope' => 'scope-a scope-b scope-c',
        ]);

        $this->withKeycloakToken()->json('GET', '/foo/secret');
        $this->assertTrue(Auth::hasScope('scope-a'));
    }

    public function test_check_user_no_has_scope()
    {
        $this->buildCustomToken([
            'scope' => 'scope-a scope-b scope-c',
        ]);

        $this->withKeycloakToken()->json('GET', '/foo/secret');
        $this->assertFalse(Auth::hasScope('scope-d'));
    }

    public function test_check_user_has_any_scope()
    {
        $this->buildCustomToken([
            'scope' => 'scope-a scope-b scope-c',
        ]);

        $this->withKeycloakToken()->json('GET', '/foo/secret');
        $this->assertTrue(Auth::hasAnyScope(['scope-a', 'scope-c']));
    }

    public function test_check_user_no_has_any_scope()
    {
        $this->buildCustomToken([
            'scope' => 'scope-a scope-b scope-c',
        ]);

        $this->withKeycloakToken()->json('GET', '/foo/secret');
        $this->assertFalse(Auth::hasAnyScope(['scope-f', 'scope-k']));
    }

    public function test_check_user_scopes()
    {
        $this->buildCustomToken([
            'scope' => 'scope-a scope-b scope-c',
        ]);

        $this->withKeycloakToken()->json('GET', '/foo/secret');

        $expectedValues = ["scope-a", "scope-b", "scope-c"];
        foreach ($expectedValues as $value) {
            $this->assertContains($value, Auth::scopes());
        }
        $this->assertCount(count($expectedValues), Auth::scopes());
    }

    public function test_check_user_no_scopes()
    {
        $this->buildCustomToken([
            'scope' => null,
        ]);

        $this->withKeycloakToken()->json('GET', '/foo/secret');
        $this->assertCount(0, Auth::scopes());
    }

    public function test_custom_user_retrieve_method()
    {
        config(['keycloak.user_provider_custom_retrieve_method' => 'custom_retrieve']);

        Auth::extend('keycloak', function ($app, $name, array $config) {
            return new KeycloakGuard(new CustomUserProvider(new BcryptHasher(), User::class), $app->request);
        });

        $this->withKeycloakToken()->json('GET', '/foo/secret');
        $this->assertTrue(Auth::user()->customRetrieve);
    }

    public function test_throws_a_exception_with_invalid_iat()
    {
        $this->expectException(TokenException::class);

        $this->buildCustomToken([
            'iat' => time() + 30,   // time ahead in the future
            'preferred_username' => 'johndoe',
            'resource_access' => ['myapp-backend' => []]
        ]);

        $this->withKeycloakToken()->json('GET', '/foo/secret');
    }

    public function test_works_with_leeway()
    {
        // Allows up to 60 seconds ahead in the  future
        config(['keycloak.leeway' => 60]);

        $this->buildCustomToken([
            'iat' => time() + 30, // time ahead in the future
            'preferred_username' => 'johndoe',
            'resource_access' => ['myapp-backend' => []]
        ]);

        $this->withKeycloakToken()->json('GET', '/foo/secret');
        $this->assertEquals($this->user->username, Auth::user()->username);
    }

    public function test_authenticates_with_custom_input_key()
    {
        config(['keycloak.input_key' => "api_token"]);

        $this->json('GET', '/foo/secret?api_token='.$this->token);

        $this->assertEquals(Auth::id(), $this->user->id);

        $this->json('POST', '/foo/secret', ['api_token' => $this->token]);
    }

    public function test_authentication_prefers_bearer_token_over_with_custom_input_key()
    {
        config(['keycloak.input_key' => "api_token"]);

        $this->withKeycloakToken()->json('GET', '/foo/secret?api_token=some-junk');

        $this->assertEquals(Auth::id(), $this->user->id);

        $this->json('POST', '/foo/secret', ['api_token' => $this->token]);
    }

<<<<<<< HEAD
    public function test_service_account()
    {
        $this->buildCustomToken([
            'preferred_username' => 'service-account-2',
            'resource_access' => ['myapp-backend' => []]
        ]);

        $this->withKeycloakToken()->json('GET', '/foo/secret')->assertOk();
    }

    public function test_service_account_not_in_env()
    {
        $this->expectException(UserNotFoundException::class);

        $this->buildCustomToken([
            'preferred_username' => 'service-account-404',
            'resource_access' => ['myapp-backend' => []]
        ]);

        $this->withKeycloakToken()->json('GET', '/foo/secret');
    }

=======
>>>>>>> 6a2f4081
    public function test_acting_as_keycloak_user_trait()
    {
        $this->actingAsKeycloakUser($this->user)->json('GET', '/foo/secret');

        $this->assertEquals($this->user->username, Auth::user()->username);
        $token = Token::decode(request()->bearerToken(), config('keycloak.realm_public_key'), config('keycloak.leeway'), config('keycloak.token_encryption_algorithm'));
        $this->assertNotNull($token->iat);
        $this->assertNotNull($token->exp);
        $this->assertNotNull($token->iss);
        $this->assertNotNull($token->azp);
        $this->assertNotNull($token->aud);
    }

    public function test_acting_as_keycloak_user_trait_with_username()
    {
        $this->actingAsKeycloakUser($this->user->username)->json('GET', '/foo/secret');

        $this->assertEquals($this->user->username, Auth::user()->username);
        $token = Token::decode(request()->bearerToken(), config('keycloak.realm_public_key'), config('keycloak.leeway'), config('keycloak.token_encryption_algorithm'));
        $this->assertNotNull($token->iat);
        $this->assertNotNull($token->exp);
    }

    /**
     * @dataProvider scopeProvider
     *
     * @return void
     */
    public function test_acting_as_keycloak_user_trait_with_custom_payload(string $scope)
    {
        UserFactory::new()->create([
            'username' => 'test_username',
        ]);
        $payload = [
            'sub' => 'test_sub',
            'aud' => 'test_aud',
            'preferred_username' => 'test_username',
            'iat' => 12345,
            'exp' => 9999999999999,
        ];

        $arg = [];

        if ($scope === 'class') {
            $this->jwtPayload = $payload;
        } else {
            $this->jwtPayload['sub'] = 'should_be_overwritten';
            $arg = $payload;
        }

        $this->actingAsKeycloakUser(payload: $arg)->json('GET', '/foo/secret');

        $this->assertEquals('test_username', Auth::user()->username);
        $token = Token::decode(request()->bearerToken(), config('keycloak.realm_public_key'), config('keycloak.leeway'), config('keycloak.token_encryption_algorithm'));
        $this->assertEquals(12345, $token->iat);
        $this->assertEquals(9999999999999, $token->exp);
        $this->assertEquals('test_sub', $token->sub);
        $this->assertEquals('test_aud', $token->aud);
        $this->assertTrue(config('keycloak.load_user_from_database'));
    }

    public function test_acting_as_keycloak_user_trait_without_user()
    {
        $this->actingAsKeycloakUser()->json('GET', '/foo/secret');

        $this->assertTrue(Auth::hasUser());

        $this->assertFalse(Auth::guest());
    }

<<<<<<< HEAD
    public function test_throws_a_exception_when_token_expired()
    {
        $this->expectException(TokenException::class);

        $this->buildCustomToken(['exp' => now()->sub(1, 'days')->timestamp]);

        $this->withKeycloakToken()->json('GET', '/foo/secret');
    }
    
=======
>>>>>>> 6a2f4081
    public function test_it_decodes_token_with_the_configured_encryption_algorithm()
    {
        $this->prepareCredentials('ES256', [
            'private_key_type' => OPENSSL_KEYTYPE_EC,
            'curve_name' => 'prime256v1'
        ]);

        config([
            'keycloak.token_encryption_algorithm' => 'ES256',
            'keycloak.realm_public_key' => Token::plainPublicKey($this->publicKey)
        ]);

        $this->withKeycloakToken()->json('GET', '/foo/secret');
        $this->assertEquals($this->user->username, Auth::user()->username);
    }

    public function scopeProvider(): array
    {
        return [
            ['local'],
            ['class'],
        ];
    }
}<|MERGE_RESOLUTION|>--- conflicted
+++ resolved
@@ -412,31 +412,6 @@
         $this->json('POST', '/foo/secret', ['api_token' => $this->token]);
     }
 
-<<<<<<< HEAD
-    public function test_service_account()
-    {
-        $this->buildCustomToken([
-            'preferred_username' => 'service-account-2',
-            'resource_access' => ['myapp-backend' => []]
-        ]);
-
-        $this->withKeycloakToken()->json('GET', '/foo/secret')->assertOk();
-    }
-
-    public function test_service_account_not_in_env()
-    {
-        $this->expectException(UserNotFoundException::class);
-
-        $this->buildCustomToken([
-            'preferred_username' => 'service-account-404',
-            'resource_access' => ['myapp-backend' => []]
-        ]);
-
-        $this->withKeycloakToken()->json('GET', '/foo/secret');
-    }
-
-=======
->>>>>>> 6a2f4081
     public function test_acting_as_keycloak_user_trait()
     {
         $this->actingAsKeycloakUser($this->user)->json('GET', '/foo/secret');
@@ -507,18 +482,6 @@
         $this->assertFalse(Auth::guest());
     }
 
-<<<<<<< HEAD
-    public function test_throws_a_exception_when_token_expired()
-    {
-        $this->expectException(TokenException::class);
-
-        $this->buildCustomToken(['exp' => now()->sub(1, 'days')->timestamp]);
-
-        $this->withKeycloakToken()->json('GET', '/foo/secret');
-    }
-    
-=======
->>>>>>> 6a2f4081
     public function test_it_decodes_token_with_the_configured_encryption_algorithm()
     {
         $this->prepareCredentials('ES256', [
