<?php

namespace KeycloakGuard\Tests;

use Illuminate\Auth\AuthenticationException;
use Illuminate\Hashing\BcryptHasher;
use Illuminate\Support\Facades\Auth;
<<<<<<< HEAD
use KeycloakGuard\Exceptions\KeycloakGuardException;
=======
use KeycloakGuard\ActingAsKeycloakUser;
>>>>>>> 82a19f3a
use KeycloakGuard\Exceptions\ResourceAccessNotAllowedException;
use KeycloakGuard\Exceptions\TokenException;
use KeycloakGuard\Exceptions\UserNotFoundException;
use KeycloakGuard\KeycloakGuard;
use KeycloakGuard\Tests\Extensions\CustomUserProvider;
use KeycloakGuard\Tests\Factories\UserFactory;
use KeycloakGuard\Tests\Models\User;

class AuthenticateTest extends TestCase
{
    use ActingAsKeycloakUser;

    protected function setUp(): void
    {
        parent::setUp();
    }

    public function test_authenticates_the_user_when_requesting_a_private_endpoint_with_token()
    {
        $this->withKeycloakToken()->json('GET', '/foo/secret');
        $this->assertEquals($this->user->username, Auth::user()->username);

        $this->withKeycloakToken()->json('POST', '/foo/secret');
        $this->assertEquals($this->user->username, Auth::user()->username);

        $this->withKeycloakToken()->json('PUT', '/foo/secret');
        $this->assertEquals($this->user->username, Auth::user()->username);

        $this->withKeycloakToken()->json('PATCH', '/foo/secret');
        $this->assertEquals($this->user->username, Auth::user()->username);

        $this->withKeycloakToken()->json('DELETE', '/foo/secret');
        $this->assertEquals($this->user->username, Auth::user()->username);
    }

    public function test_authenticates_the_user_when_requesting_an_public_endpoint_with_token()
    {
        $this->withKeycloakToken()->json('GET', '/foo/public');

        $this->assertEquals($this->user->username, Auth::user()->username);
    }

    public function test_forbiden_when_request_a_protected_endpoint_without_token()
    {
        $this->expectException(AuthenticationException::class);
        $this->json('GET', '/foo/secret');
    }

    public function test_laravel_default_interface_for_authenticated_users()
    {
        $this->withKeycloakToken()->json('GET', '/foo/secret');

        $this->assertEquals(Auth::hasUser(), true);
        $this->assertEquals(Auth::guest(), false);
        $this->assertEquals(Auth::id(), $this->user->id);
    }

    public function test_laravel_default_interface_for_unathenticated_users()
    {
        $this->json('GET', '/foo/public');

        $this->assertEquals(Auth::hasUser(), false);
        $this->assertEquals(Auth::guest(), true);
        $this->assertEquals(Auth::id(), null);
    }

    public function test_throws_a_exception_when_user_is_not_found()
    {
        $this->expectException(UserNotFoundException::class);

        $this->buildCustomToken([
            'preferred_username' => 'mary'
        ]);

        $this->withKeycloakToken()->json('GET', '/foo/secret');
    }

    public function test_appends_token_to_the_user()
    {
        config(['keycloak.append_decoded_token' => true]);

        $this->withKeycloakToken()->json('GET', '/foo/secret');

        $this->assertNotNull(Auth::user()->token);
        $this->assertEquals(json_decode(Auth::token()), Auth::user()->token);
    }

    public function test_does_not_appends_token_to_the_user()
    {
        config(['keycloak.append_decoded_token' => false]);

        $this->withKeycloakToken()->json('GET', '/foo/secret');

        $this->assertNull(Auth::user()->token);
    }

    public function test_does_not_load_user_from_database()
    {
        config(['keycloak.load_user_from_database' => false]);

        $this->withKeycloakToken()->json('GET', '/foo/secret');

        $this->assertCount(0, Auth::user()->getAttributes());
    }

    public function test_does_not_load_user_from_database_but_appends_decoded_token()
    {
        config(['keycloak.load_user_from_database' => false]);
        config(['keycloak.append_decoded_token' => true]);

        $this->withKeycloakToken()->json('GET', '/foo/secret');

        $this->assertArrayHasKey('token', Auth::user()->toArray());
    }

    public function test_throws_a_exception_when_resource_access_is_not_allowed_by_api()
    {
        $this->expectException(ResourceAccessNotAllowedException::class);

        $this->buildCustomToken([
            'resource_access' => ['some_resouce_not_allowed' => []]
        ]);

        $this->withKeycloakToken()->json('GET', '/foo/secret');
    }

    public function test_ignores_resources_validation()
    {
        config(['keycloak.ignore_resources_validation' => true]);

        $this->buildCustomToken([
            'resource_access' => ['some_resouce_not_allowed' => []]
        ]);

        $this->withKeycloakToken()->json('GET', '/foo/secret');

        $this->assertEquals(Auth::id(), $this->user->id);
    }

    public function test_check_user_has_role_in_resource()
    {
        $this->buildCustomToken([
            'resource_access' => [
                'myapp-backend' => [
                    'roles' => [
                        'myapp-backend-role1',
                        'myapp-backend-role2'
                    ]
                ],
                'myapp-frontend' => [
                    'roles' => [
                        'myapp-frontend-role1',
                        'myapp-frontend-role2'
                    ]
                ]
            ]
        ]);

        $this->withKeycloakToken()->json('GET', '/foo/secret');
        $this->assertTrue(Auth::hasRole('myapp-backend', 'myapp-backend-role1'));
    }

    public function test_check_user_no_has_role_in_resource()
    {
        $this->buildCustomToken([
            'resource_access' => [
                'myapp-backend' => [
                    'roles' => [
                        'myapp-backend-role1',
                        'myapp-backend-role2'
                    ]
                ],
                'myapp-frontend' => [
                    'roles' => [
                        'myapp-frontend-role1',
                        'myapp-frontend-role2'
                    ]
                ]
            ]
        ]);

        $this->withKeycloakToken()->json('GET', '/foo/secret');
        $this->assertFalse(Auth::hasRole('myapp-backend', 'myapp-backend-role3'));
    }

    public function test_prevent_cross_roles_resources()
    {
        $this->buildCustomToken([
            'resource_access' => [
                'myapp-backend' => [
                    'roles' => [
                        'myapp-backend-role1',
                        'myapp-backend-role2'
                    ]
                ],
                'myapp-frontend' => [
                    'roles' => [
                        'myapp-frontend-role1',
                        'myapp-frontend-role2'
                    ]
                ]
            ]
        ]);

        $this->withKeycloakToken()->json('GET', '/foo/secret');
        $this->assertFalse(Auth::hasRole('myapp-backend', 'myapp-frontend-role1'));
    }

    public function test_check_user_has_any_role_in_resource()
    {
        $this->buildCustomToken([
            'resource_access' => [
                'myapp-backend' => [
                    'roles' => [
                        'myapp-backend-role1',
                        'myapp-backend-role2'
                    ]
                ],
                'myapp-frontend' => [
                    'roles' => [
                        'myapp-frontend-role1',
                        'myapp-frontend-role2'
                    ]
                ]
            ]
        ]);

        $this->withKeycloakToken()->json('GET', '/foo/secret');
        $this->assertTrue(Auth::hasAnyRole('myapp-backend', ['myapp-backend-role1', 'myapp-backend-role3']));
    }

    public function test_check_user_no_has_any_role_in_resource()
    {
        $this->buildCustomToken([
            'resource_access' => [
                'myapp-backend' => [
                    'roles' => [
                        'myapp-backend-role1',
                        'myapp-backend-role2'
                    ]
                ],
                'myapp-frontend' => [
                    'roles' => [
                        'myapp-frontend-role1',
                        'myapp-frontend-role2'
                    ]
                ]
            ]
        ]);

        $this->withKeycloakToken()->json('GET', '/foo/secret');
        $this->assertFalse(Auth::hasAnyRole('myapp-backend', ['myapp-backend-role3', 'myapp-backend-role4']));
    }

    public function test_prevent_cross_roles_resources_with_any_role()
    {
        $this->buildCustomToken([
            'resource_access' => [
                'myapp-backend' => [
                    'roles' => [
                        'myapp-backend-role1',
                        'myapp-backend-role2'
                    ]
                ],
                'myapp-frontend' => [
                    'roles' => [
                        'myapp-frontend-role1',
                        'myapp-frontend-role2'
                    ]
                ]
            ]
        ]);

        $this->withKeycloakToken()->json('GET', '/foo/secret');
        $this->assertFalse(Auth::hasAnyRole('myapp-backend', ['myapp-frontend-role1', 'myapp-frontend-role2']));
    }

    public function test_check_user_has_scope()
    {
        $this->buildCustomToken([
            'scope' => 'scope-a scope-b scope-c',
        ]);

        $this->withKeycloakToken()->json('GET', '/foo/secret');
        $this->assertTrue(Auth::hasScope('scope-a'));
    }

    public function test_check_user_no_has_scope()
    {
        $this->buildCustomToken([
            'scope' => 'scope-a scope-b scope-c',
        ]);

        $this->withKeycloakToken()->json('GET', '/foo/secret');
        $this->assertFalse(Auth::hasScope('scope-d'));
    }

    public function test_check_user_has_any_scope()
    {
        $this->buildCustomToken([
            'scope' => 'scope-a scope-b scope-c',
        ]);

        $this->withKeycloakToken()->json('GET', '/foo/secret');
        $this->assertTrue(Auth::hasAnyScope(['scope-a', 'scope-c']));
    }

    public function test_check_user_no_has_any_scope()
    {
        $this->buildCustomToken([
            'scope' => 'scope-a scope-b scope-c',
        ]);

        $this->withKeycloakToken()->json('GET', '/foo/secret');
        $this->assertFalse(Auth::hasAnyScope(['scope-f', 'scope-k']));
    }

    public function test_check_user_scopes()
    {
        $this->buildCustomToken([
            'scope' => 'scope-a scope-b scope-c',
        ]);

        $this->withKeycloakToken()->json('GET', '/foo/secret');

        $expectedValues = ["scope-a", "scope-b", "scope-c"];
        foreach ($expectedValues as $value) {
            $this->assertContains($value, Auth::scopes());
        }
        $this->assertCount(count($expectedValues), Auth::scopes());
    }

    public function test_check_user_no_scopes()
    {
        $this->buildCustomToken([
            'scope' => null,
        ]);

        $this->withKeycloakToken()->json('GET', '/foo/secret');
        $this->assertCount(0, Auth::scopes());
    }

    public function test_custom_user_retrieve_method()
    {
        config(['keycloak.user_provider_custom_retrieve_method' => 'custom_retrieve']);

        Auth::extend('keycloak', function ($app, $name, array $config) {
            return new KeycloakGuard(new CustomUserProvider(new BcryptHasher(), User::class), $app->request);
        });

        $this->withKeycloakToken()->json('GET', '/foo/secret');
        $this->assertTrue(Auth::user()->customRetrieve);
    }

    public function test_throws_a_exception_with_invalid_iat()
    {
        $this->expectException(TokenException::class);

        $this->buildCustomToken([
            'iat' => time() + 30,   // time ahead in the future
            'preferred_username' => 'johndoe',
            'resource_access' => ['myapp-backend' => []]
        ]);

        $this->withKeycloakToken()->json('GET', '/foo/secret');
    }

    public function test_works_with_leeway()
    {
        // Allows up to 60 seconds ahead in the  future
        config(['keycloak.leeway' => 60]);

        $this->buildCustomToken([
            'iat' => time() + 30, // time ahead in the future
            'preferred_username' => 'johndoe',
            'resource_access' => ['myapp-backend' => []]
        ]);

        $this->withKeycloakToken()->json('GET', '/foo/secret');
        $this->assertEquals($this->user->username, Auth::user()->username);
    }

    public function test_authenticates_with_custom_input_key()
    {
        config(['keycloak.input_key' => "api_token"]);

        $this->json('GET', '/foo/secret?api_token=' . $this->token);

        $this->assertEquals(Auth::id(), $this->user->id);

        $this->json('POST', '/foo/secret', ['api_token' => $this->token]);
    }

    public function test_authentication_prefers_bearer_token_over_with_custom_input_key()
    {
        config(['keycloak.input_key' => "api_token"]);

        $this->withKeycloakToken()->json('GET', '/foo/secret?api_token=some-junk');

        $this->assertEquals(Auth::id(), $this->user->id);

        $this->json('POST', '/foo/secret', ['api_token' => $this->token]);
    }

<<<<<<< HEAD
    public function test_service_account()
    {
        $this->buildCustomToken([
            'preferred_username' => 'service-account-2',
            'resource_access' => ['myapp-backend' => []]
        ]);

        $this->withKeycloakToken()->json('GET', '/foo/secret')->assertOk();
    }

    public function test_service_account_not_in_env()
    {
        $this->expectException(UserNotFoundException::class);

        $this->buildCustomToken([
            'preferred_username' => 'service-account-404',
            'resource_access' => ['myapp-backend' => []]
        ]);

        $this->withKeycloakToken()->json('GET', '/foo/secret');
    }
=======
    public function test_with_keycloak_token_trait()
    {
        $this->actingAsKeycloakUser($this->user)->json('GET', '/foo/secret');

        $this->assertEquals($this->user->username, Auth::user()->username);
    }

    public function test_acting_as_keycloak_user_trait_without_user()
    {
        $this->actingAsKeycloakUser()->json('GET', '/foo/secret');

        $this->assertTrue(Auth::hasUser());

        $this->assertFalse(Auth::guest());
    }

>>>>>>> 82a19f3a
}<|MERGE_RESOLUTION|>--- conflicted
+++ resolved
@@ -5,11 +5,8 @@
 use Illuminate\Auth\AuthenticationException;
 use Illuminate\Hashing\BcryptHasher;
 use Illuminate\Support\Facades\Auth;
-<<<<<<< HEAD
 use KeycloakGuard\Exceptions\KeycloakGuardException;
-=======
 use KeycloakGuard\ActingAsKeycloakUser;
->>>>>>> 82a19f3a
 use KeycloakGuard\Exceptions\ResourceAccessNotAllowedException;
 use KeycloakGuard\Exceptions\TokenException;
 use KeycloakGuard\Exceptions\UserNotFoundException;
@@ -414,7 +411,6 @@
         $this->json('POST', '/foo/secret', ['api_token' => $this->token]);
     }
 
-<<<<<<< HEAD
     public function test_service_account()
     {
         $this->buildCustomToken([
@@ -436,7 +432,6 @@
 
         $this->withKeycloakToken()->json('GET', '/foo/secret');
     }
-=======
     public function test_with_keycloak_token_trait()
     {
         $this->actingAsKeycloakUser($this->user)->json('GET', '/foo/secret');
@@ -453,5 +448,4 @@
         $this->assertFalse(Auth::guest());
     }
 
->>>>>>> 82a19f3a
 }